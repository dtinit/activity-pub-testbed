import factory
from factory.django import DjangoModelFactory
from django.contrib.auth.models import User
from testbed.core.models import (
    Actor,
    Note,
    CreateActivity,
    LikeActivity,
    FollowActivity,
    PortabilityOutbox,
)


class UserFactory(DjangoModelFactory):
    class Meta:
        model = User

    username = factory.Sequence(lambda n: f"user_{n}")
    email = factory.LazyAttribute(lambda o: f"{o.username}@example.com")
    password = factory.PostGenerationMethodCall("set_password", "testpass123")
    is_staff = False
    is_active = True

    @classmethod
    def _after_postgeneration(cls, instance, create, results=None):
        if create:
            instance.save()


class ActorFactory(DjangoModelFactory):
    class Meta:
        model = Actor

    user = factory.SubFactory(UserFactory)
<<<<<<< HEAD
    username = factory.SelfAttribute('user.username')
    full_name = factory.Faker('name')
    previously = factory.List([])
=======
    username = factory.SelfAttribute("user.username")
    full_name = factory.Faker("name")
    previously = factory.Dict({})
>>>>>>> e0d6dc83


class NoteFactory(DjangoModelFactory):
    class Meta:
        model = Note

    actor = factory.SubFactory(ActorFactory)
    content = factory.Faker("text", max_nb_chars=200)
    visibility = factory.Iterator(["public", "private", "followers-only"])


class CreateActivityFactory(DjangoModelFactory):
    class Meta:
        model = CreateActivity

    actor = factory.SubFactory(ActorFactory)
    note = factory.SubFactory(NoteFactory)
    visibility = factory.Iterator(["public", "private", "followers-only"])

    # Helper method to create a CreateActivity for Actor creation
    @classmethod
    def create_for_actor(cls, actor):
        return cls.create(
            actor=actor,
            note=None,  # No note means this is an Actor creation activity
            visibility="public",
        )


class LikeActivityFactory(DjangoModelFactory):
    class Meta:
        model = LikeActivity

    actor = factory.SubFactory(ActorFactory)
    note = factory.SubFactory(NoteFactory)  # Required for Like activity
    visibility = factory.Iterator(["public", "private", "followers-only"])


class FollowActivityFactory(DjangoModelFactory):
    class Meta:
        model = FollowActivity

    actor = factory.SubFactory(ActorFactory)
    target_actor = factory.SubFactory(ActorFactory)  # Required for Follow activity
    visibility = factory.Iterator(["public", "private", "followers-only"])


class PortabilityOutboxFactory(DjangoModelFactory):
    class Meta:
        model = PortabilityOutbox

    actor = factory.SubFactory(ActorFactory)

    @factory.post_generation
    def activities(self, create, extracted, **kwargs):
        if not create:
            return

        if extracted:
            for activity in extracted:
                self.activities.add(activity)

        else:
            # By default, add a Create activity for the Actor
            activity = CreateActivityFactory.create_for_actor(self.actor)
            self.activities.add(activity)<|MERGE_RESOLUTION|>--- conflicted
+++ resolved
@@ -32,15 +32,9 @@
         model = Actor
 
     user = factory.SubFactory(UserFactory)
-<<<<<<< HEAD
     username = factory.SelfAttribute('user.username')
     full_name = factory.Faker('name')
     previously = factory.List([])
-=======
-    username = factory.SelfAttribute("user.username")
-    full_name = factory.Faker("name")
-    previously = factory.Dict({})
->>>>>>> e0d6dc83
 
 
 class NoteFactory(DjangoModelFactory):
