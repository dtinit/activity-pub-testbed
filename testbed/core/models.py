import logging
from django.db import models
from django.contrib.auth.models import User
from django.core.exceptions import ValidationError
from datetime import timezone

logger = logging.getLogger(__name__)


def validate_username(value):
    if " " in value or not value.isalnum():
        raise ValidationError("Username must be alphanumeric and contain no spaces.")

    if len(value) < 3:
        raise ValidationError("Username must be at least 3 characters.")


class Actor(models.Model):
    user = models.OneToOneField(User, on_delete=models.CASCADE, related_name="actor")
    username = models.CharField(
        max_length=100, unique=True, validators=[validate_username]
    )
    full_name = models.CharField(max_length=100)
    created_at = models.DateTimeField(auto_now_add=True)
    updated_at = models.DateTimeField(auto_now=True)
    previously = models.JSONField(default=list, null=True, blank=True)

    def __str__(self):
        return self.username
<<<<<<< HEAD
    
    # Record a previous location of this account
    def record_move(self, previous_server, previous_username, move_date=None):
        print(f"Previously type: {type(self.previously)}")  # Debug line
        print(f"Previously value: {self.previously}")       # Debug line

        if self.previously is None:
            self.previously = []

        move_record = {
            'type': 'Move', 
            'object': f"https://{previous_server}/users/{previous_username}",
            'published': (move_date or timezone.now()).isoformat()
        }

        self.previously.append(move_record)
        self.save()
    
=======

>>>>>>> e0d6dc83
    def save(self, *args, **kwargs):
        is_new = self._state.adding
        super().save(*args, **kwargs)

        if is_new:
            try:
                # Create a PortabilityOutbox for new actor
                outbox = PortabilityOutbox.objects.create(actor=self)

                # Create an initial Activity announcing the Actor's creation
                activity = CreateActivity.objects.create(
                    actor=self, visibility="public"
                )

                # Add to Outbox
                outbox.add_activity(activity)

            except Exception as e:
                logger.error(
                    f"Error creating outbox/activity for actor {self.username}: {e}"
                )

    def get_json_ld(self):
        # Return a LOLA-compliant JSON-LD representation of the account
        return {
            "@context": [
                "https://www.w3.org/ns/activitystreams",
                "https://swicg.github.io/activitypub-data-portability/lola.jsonld",
            ],
            "type": "Person",
            "id": f"https://example.com/users/{self.username}",
            "preferredUsername": self.username,
            "name": self.username,
            "previously": self.previously or [], # Ensure it's always a list
        }


class Activity(models.Model):
    actor = models.ForeignKey(
        Actor, on_delete=models.CASCADE, related_name="%(class)s_activities"
    )  # This makes each subclass have its own related_name
    timestamp = models.DateTimeField(auto_now_add=True)
    visibility = models.CharField(
        max_length=20,
        default="public",
        choices=[
            ("public", "Public"),
            ("private", "Private"),
            ("followers-only", "Followers only"),
        ],
    )

    class Meta:
        abstract = True  # This makes it a base clas that won't create its own table


class CreateActivity(Activity):
    note = models.OneToOneField(
        "Note",
        on_delete=models.CASCADE,
        related_name="create_activities",
        null=True,
        blank=True,
    )

    def __str__(self):
        if self.note:
            return f"Create by {self.actor.username}: {self.note}"
        return f"Create by {self.actor.username}: Actor creation"

    def get_json_ld(self):
        json_ld = {
            "@context": "https://www.w3.org/ns/activitystreams",
            "type": "Create",
            "id": f"https://example.com/activities/{self.id}",
            "actor": f"https://example.com/users/{self.actor.username}",
            "published": self.timestamp.isoformat(),
            "visibility": self.visibility,
        }

        if self.note:
            json_ld["object"] = self.note.get_json_ld()
        else:
            json_ld["object"] = self.actor.get_json_ld()

        return json_ld


class LikeActivity(Activity):
    note = models.ForeignKey(
        "Note",
        on_delete=models.CASCADE,
        related_name="like_activities",
        null=True,
        blank=True,
    )
    object_url = models.URLField(
        max_length=200,
        help_text="URL of the liked object in the fediverse",
        null=True,
        blank=True,
    )
    object_data = models.JSONField(
        help_text="Metadata of the liked object", null=True, blank=True
    )

    def clean(self):
        super().clean()
        # For remote objects, we need both url and data
        if not self.object_url and not (self.object_url and self.object_data):
            raise ValidationError("Remote objects must have both URL and metadata")

    def __str__(self):
        if self.note:
            return f"Like by {self.actor.username}: {self.note}"
        content = self.object_data.get("content", "")[:50]
        return f"Like by {self.actor.username}: {content}..."

    def get_json_ld(self):
        base = {
            "@context": "https://www.w3.org/ns/activitystreams",
            "type": "Like",
            "id": f"https://example.com/activities/{self.id}",
            "actor": f"https://example.com/users/{self.actor.username}",
            "published": self.timestamp.isoformat(),
            "visibility": self.visibility,
        }

        if self.note:
            # For local notes, use the Note model's get_json_ld method
            base["object"] = self.note.get_json_ld()
        else:
            # For remote objects, use the stored data
            base["object"] = {
                "@context": "https://www.w3.org/ns/activitystreams",
                **self.object_data,
                "id": self.object_url,
            }

        return base


class FollowActivity(Activity):
    target_actor = models.ForeignKey(
<<<<<<< HEAD
        Actor,
        on_delete=models.CASCADE,
        related_name="follow_activities_received",
        null=True,
        blank=True
    )
    target_actor_url = models.URLField(
        max_length=200,
        help_text="URL of the followed actor in the fediverse",
        null=True,
        blank=True
    )
    target_actor_data = models.JSONField(
        help_text="Metadata of the followed actor",
        null=True,
        blank=True,
    )

    def clean(self):
        super().clean()
        if not self.target_actor and not (self.target_actor_url and self.target_actor_data):
            raise ValidationError("Either local target_actor or remote actor data (URL and metadata) must be provided")
=======
        Actor, on_delete=models.CASCADE, related_name="follow_activities_received"
    )

    def __str__(self):
        return f"Follow by {self.actor.username}: {self.target_actor.username}"
>>>>>>> e0d6dc83

    def __str__(self):
        if self.target_actor:
            return f'Follow by {self.actor.username}: {self.target_actor.username}'
        username = self.target_actor_data.get('preferredUsername', '')
        return f'Follow by {self.actor.username}: {username} (remote)'
    
    def get_json_ld(self):
        base = {
            "@context": "https://www.w3.org/ns/activitystreams",
            "type": "Follow",
            "id": f"https://example.com/activities/{self.id}",
            "actor": f"https://example.com/users/{self.actor.username}",
            "published": self.timestamp.isoformat(),
            "visibility": self.visibility,
        }

        if self.target_actor:
            base["object"] = self.target_actor.get_json_ld()
        else:
            base["object"] = {
                "@context": "https://www.w3.org/ns/activitystreams",
                **self.target_actor_data,
                "id": self.target_actor_url
            }

        return base

class Note(models.Model):
    actor = models.ForeignKey(Actor, on_delete=models.CASCADE, related_name="notes")
    content = models.TextField()
    published = models.DateTimeField(auto_now_add=True)
    visibility = models.CharField(
        max_length=20,
        default="public",
        choices=[
            ("public", "Public"),
            ("private", "Private"),
            ("followers-only", "Followers Only"),
        ],
    )

    def __str__(self):
        return f"Note by {self.actor.username}: {self.content[:30]}"

    def get_json_ld(self):
        return {
            "@context": "https://www.w3.org/ns/activitystreams",
            "type": "Note",
            "id": f"https://example.com/notes/{self.id}",
            "actor": f"https://example.com/users/{self.actor.username}",
            "content": self.content,
            "published": self.published.isoformat(),
            "visibility": self.visibility,
        }


class PortabilityOutbox(models.Model):
    actor = models.ForeignKey(
        Actor, on_delete=models.CASCADE, related_name="portability_outbox"
    )
    activities_create = models.ManyToManyField(CreateActivity, related_name="outboxes")
    activities_like = models.ManyToManyField(LikeActivity, related_name="outboxes")
    activities_follow = models.ManyToManyField(FollowActivity, related_name="outboxes")
    created_at = models.DateTimeField(auto_now_add=True)

    def __str__(self):
        return f"Outbox for {self.actor.username}"

    # Helper method to add any type of activity
    def add_activity(self, activity):
        if isinstance(activity, CreateActivity):
            self.activities_create.add(activity)
        elif isinstance(activity, LikeActivity):
            self.activities_like.add(activity)
        elif isinstance(activity, FollowActivity):
            self.activities_follow.add(activity)

    def get_json_ld(self):
        # Combine all activity types
        create_activities = list(self.activities_create.all())
        like_activities = list(self.activities_like.all())
        follow_activities = list(self.activities_follow.all())

        all_activities = create_activities + like_activities + follow_activities

        # Sort by timestamp
        all_activities.sort(key=lambda x: x.timestamp, reverse=True)

        return {
            "@context": "https://www.w3.org/ns/activitystreams",
            "type": "OrderedCollection",
            "id": f"https://example.com/users/{self.actor.username}/outbox",
            "totalItems": len(all_activities),
            "items": [activity.get_json_ld() for activity in all_activities],
        }<|MERGE_RESOLUTION|>--- conflicted
+++ resolved
@@ -27,7 +27,6 @@
 
     def __str__(self):
         return self.username
-<<<<<<< HEAD
     
     # Record a previous location of this account
     def record_move(self, previous_server, previous_username, move_date=None):
@@ -46,9 +45,6 @@
         self.previously.append(move_record)
         self.save()
     
-=======
-
->>>>>>> e0d6dc83
     def save(self, *args, **kwargs):
         is_new = self._state.adding
         super().save(*args, **kwargs)
@@ -193,7 +189,6 @@
 
 class FollowActivity(Activity):
     target_actor = models.ForeignKey(
-<<<<<<< HEAD
         Actor,
         on_delete=models.CASCADE,
         related_name="follow_activities_received",
@@ -216,13 +211,6 @@
         super().clean()
         if not self.target_actor and not (self.target_actor_url and self.target_actor_data):
             raise ValidationError("Either local target_actor or remote actor data (URL and metadata) must be provided")
-=======
-        Actor, on_delete=models.CASCADE, related_name="follow_activities_received"
-    )
-
-    def __str__(self):
-        return f"Follow by {self.actor.username}: {self.target_actor.username}"
->>>>>>> e0d6dc83
 
     def __str__(self):
         if self.target_actor:
