--- conflicted
+++ resolved
@@ -137,7 +137,6 @@
                             self.style.WARNING("Skipping admin user creation.")
                         )
             else:
-<<<<<<< HEAD
                 self.stdout.write(self.style.SUCCESS('Admin user already exists.'))
             
             # Create multiple actors - mix of regular and those with history
@@ -146,13 +145,6 @@
             regular_actors = ActorFactory.create_batch(7) # 7 regular actors
             history_actors = [self.create_actor_with_history() for _ in range(3)] # 3 actors with history
             actors = regular_actors + history_actors
-=======
-                self.stdout.write(self.style.SUCCESS("Admin user already exists."))
-
-            # Create multiple actors (Outbox will be created automatically)
-            self.stdout.write("Creating actors...")
-            actors = ActorFactory.create_batch(10)
->>>>>>> e0d6dc83
 
             # Track different types of activities
             local_like_count = 0
@@ -190,13 +182,9 @@
                     actor.portability_outbox.first().add_activity(remote_like)
                     remote_like_count += 1
 
-<<<<<<< HEAD
                 # Create local follows
                 for _ in range(1): # Each actor follows 1 local actor
-=======
-                # Create some follow relationships
-                for _ in range(2):  # Each actor follows 2 other actors
->>>>>>> e0d6dc83
+
                     target = random.choice([a for a in actors if a != actor])
                     follow_activity = FollowActivityFactory(
                         actor=actor, target_actor=target, visibility="public"
@@ -213,7 +201,6 @@
             # Count all activities
             total_actors = len(actors)
             total_notes = len(actors) * 3
-<<<<<<< HEAD
             total_creates = total_notes + total_actors # Notes + Actor creates
 
             self.stdout.write(
@@ -229,21 +216,6 @@
                     f'- {local_follow_count} Local Follow activities\n'
                     f'- {remote_follow_count} Remote Follow activities\n\n'
                     f'Federation seeding created with servers: {", ".join(server for server, _ in REMOTE_SERVERS)}' 
-=======
-            total_creates = total_notes + total_actors  # Notes + Actor creates
-            total_follows = len(actors) * 2
-
-            self.stdout.write(
-                self.style.SUCCESS(
-                    f"Successfully created:\n"
-                    f"- {total_actors} actors\n"
-                    f"- {total_notes} notes\n"
-                    f"- {total_creates} Create activities ({total_actors} for actors, {total_notes} for notes)\n"
-                    f"- {local_like_count} Local Like activities\n"
-                    f"- {remote_like_count} Remote Like activities\n"
-                    f"- {total_follows} Follow activities\n\n"
-                    f"Federation seeding created with servers: f{','.join(server for server, _ in REMOTE_SERVERS)}"
->>>>>>> e0d6dc83
                 )
             )
 
